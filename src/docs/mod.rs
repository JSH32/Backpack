--- conflicted
+++ resolved
@@ -7,34 +7,19 @@
 
 use crate::models::*;
 
-// Utoipa reads by the tag by name provided
-// This is a hack to proxy through modules so it is recognized as "server"
-mod server {
-    pub(crate) use crate::routes::*;
-}
-
-use crate::routes::user;
+use crate::routes;
 
 /// Backpack API Documentation
 #[derive(OpenApi)]
 #[openapi(
     handlers(
-<<<<<<< HEAD
-		server::info, 
-		user::info, 
-		user::settings, 
-		user::create, 
-		user::verify, 
-		user::resend_verify
-=======
 		routes::info,
 		routes::user::info,
 		routes::user::settings,
 		routes::user::create,
 		routes::user::verify,
 		routes::user::resend_verify,
-		routes::file::upload
->>>>>>> f6403919
+		routes::file::upload,
 	),
     components(
 		AppInfo, 
