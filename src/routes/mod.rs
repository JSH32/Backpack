use crate::{
    database::entity::settings,
    models::{AppInfo, Response},
    state::State,
};
use actix_web::{get, web, HttpResponse, Responder, Scope};
<<<<<<< HEAD
use sea_orm::{ActiveEnum, EntityTrait};
=======
use sea_orm::EntityTrait;
use std::env;
>>>>>>> 2fac32de

pub mod admin;
pub mod application;
pub mod auth;
pub mod file;
pub mod user;

pub fn get_routes() -> Scope {
    web::scope("/").service(info)
}

#[get("info")]
async fn info(state: web::Data<State>) -> Response<impl Responder> {
<<<<<<< HEAD
    let model = settings::Entity::find_by_id(true)
        .one(&state.database)
        .await?
        .unwrap();

    Ok(HttpResponse::Ok().json(AppInfo {
        app_name: model.app_name,
        app_description: model.app_description,
        color: model.color.to_value(),
        invite_only: state.invite_only,
    }))
=======
    let mut data = AppInfo::from(
        settings::Entity::find_by_id(true)
            .one(&state.database)
            .await?
            .unwrap(),
    );
    data.set_commit(env::var("COMMIT").unwrap_or(String::from("0000000000000000000000000000000")));
    Ok(HttpResponse::Ok().json(data))
>>>>>>> 2fac32de
}<|MERGE_RESOLUTION|>--- conflicted
+++ resolved
@@ -4,12 +4,7 @@
     state::State,
 };
 use actix_web::{get, web, HttpResponse, Responder, Scope};
-<<<<<<< HEAD
 use sea_orm::{ActiveEnum, EntityTrait};
-=======
-use sea_orm::EntityTrait;
-use std::env;
->>>>>>> 2fac32de
 
 pub mod admin;
 pub mod application;
@@ -23,26 +18,10 @@
 
 #[get("info")]
 async fn info(state: web::Data<State>) -> Response<impl Responder> {
-<<<<<<< HEAD
     let model = settings::Entity::find_by_id(true)
         .one(&state.database)
         .await?
         .unwrap();
 
-    Ok(HttpResponse::Ok().json(AppInfo {
-        app_name: model.app_name,
-        app_description: model.app_description,
-        color: model.color.to_value(),
-        invite_only: state.invite_only,
-    }))
-=======
-    let mut data = AppInfo::from(
-        settings::Entity::find_by_id(true)
-            .one(&state.database)
-            .await?
-            .unwrap(),
-    );
-    data.set_commit(env::var("COMMIT").unwrap_or(String::from("0000000000000000000000000000000")));
-    Ok(HttpResponse::Ok().json(data))
->>>>>>> 2fac32de
+    Ok(HttpResponse::Ok().json(AppInfo::new(model, state.invite_only)))
 }