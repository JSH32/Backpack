--- conflicted
+++ resolved
@@ -62,11 +62,7 @@
             base_url: get_env("BASEURL"),
             file_size_limit: get_env_or("FILE_SIZE_LIMIT", 100),
             worker_id: get_env::<u16>("WORKER_ID"),
-<<<<<<< HEAD
             invite_only: get_env_or("INVITE_ONLY", false),
-            serve_frontend: get_env_or("SERVE_FRONTEND", !cfg!(debug_assertions)),
-=======
->>>>>>> 41004352
             storage_provider: {
                 match get_env::<String>("STORAGE_PROVIDER").as_str() {
                     "local" => StorageConfig::Local(LocalConfig {
