pub mod admin;
pub mod application;
pub mod auth;
pub mod file;
pub mod user;

use core::fmt;
use std::fmt::{Debug, Display};

use actix_web::{http::StatusCode, HttpRequest, HttpResponse, Responder, ResponseError};
use derive_more::Display;
use serde::Serialize;
use thiserror::Error;

<<<<<<< HEAD
use crate::{database::entity::settings, util::GIT_VERSION};

=======
>>>>>>> 41004352
pub use self::{application::*, auth::*, file::*, user::*};

#[derive(Debug, Display)]
pub struct Error(anyhow::Error);

/// # Response
///
/// Utility type for error reporting.
///
/// The error variant accepts any error as it wraps [`anyhow::Error`].
/// This type should be returned from an Actix route handler.
/// Error variant should only be used when returning an exceptional case.
///
/// # Usage
/// ```
/// fn route() -> Response<()> {
///     Err(StringError("This could be any error type"))
/// }
/// ```
pub type Response<T> = Result<T, Error>;

impl ResponseError for Error {
    fn error_response(&self) -> HttpResponse {
        log::error!("{}", &self.0.to_string());
        MessageResponse::internal_server_error(&self.0.to_string()).http_response()
    }
}

impl<E: Into<anyhow::Error>> From<E> for Error {
    fn from(e: E) -> Self {
        Self(e.into())
    }
}

#[derive(Error, Debug)]
#[error("{0}")]
pub struct StringError(pub String);

/// Standard message response
#[derive(Serialize, Debug)]
pub struct MessageResponse {
    #[serde(skip_serializing)]
    code: StatusCode,

    message: String,

    #[serde(skip_serializing_if = "Option::is_none")]
    error: Option<String>,

    // Optional data, can be any JSON value
    #[serde(skip_serializing_if = "Option::is_none")]
    data: Option<serde_json::Value>,
}

impl MessageResponse {
    /// Create new message response
    pub fn new(code: StatusCode, message: &str) -> Self {
        MessageResponse {
            code: code,
            message: message.to_string(),
            data: None,
            error: None,
        }
    }

    pub fn new_with_data(code: StatusCode, message: &str, data: serde_json::Value) -> Self {
        MessageResponse {
            code: code,
            message: message.to_string(),
            data: Some(data),
            error: None,
        }
    }

    /// New internal server error response
    pub fn internal_server_error(error: &str) -> Self {
        let mut response = MessageResponse::new(
            StatusCode::INTERNAL_SERVER_ERROR,
            "There was a problem processing your request",
        );

        response.error = Some(error.to_string());

        response
    }

    /// Create new unauthorized error response
    pub fn unauthorized_error() -> Self {
        MessageResponse::new(
            StatusCode::UNAUTHORIZED,
            "You are not authorized to make this request",
        )
    }

    /// Create new bad request error response
    pub fn bad_request() -> Self {
        MessageResponse::new(StatusCode::BAD_REQUEST, "You sent an invalid request")
    }

    /// Explicit convert to actix HttpResponse type
    pub fn http_response(&self) -> HttpResponse {
        HttpResponse::build(self.code).json(self)
    }
}

/// Implicit From convert to actix HttpResponse type
impl From<MessageResponse> for HttpResponse {
    fn from(response: MessageResponse) -> Self {
        response.http_response()
    }
}

impl Display for MessageResponse {
    fn fmt(&self, fmt: &mut fmt::Formatter) -> fmt::Result {
        write!(fmt, "code: {}, message: {}", self.code, self.message)
    }
}

impl ResponseError for MessageResponse {
    fn status_code(&self) -> StatusCode {
        self.code
    }

    fn error_response(&self) -> HttpResponse {
        self.http_response()
    }
}

/// Responder to convert data to valid simple HTTP response
impl Responder for MessageResponse {
    /// Get HTTP response from response
    fn respond_to(self, _: &HttpRequest) -> HttpResponse {
        HttpResponse::from(self)
    }
}

#[derive(Serialize)]
pub struct Page<T> {
    pub page: usize,
    pub pages: usize,
    pub list: Vec<T>,
}


#[derive(Serialize)]
#[serde(rename_all = "camelCase")]
pub struct AppInfo {
    pub app_name: String,
    pub app_description: String,
    pub color: String,
<<<<<<< HEAD
    pub invite_only: bool,
    pub git_version: String,
}

impl AppInfo {
    pub fn new(settings_model: settings::Model, invite_only: bool) -> Self {
        Self {
            app_name: settings_model.app_name,
            app_description: settings_model.app_description,
            color: settings_model.color.to_value(),
            invite_only: invite_only,
            git_version: GIT_VERSION.to_string(),
        }
    }
=======
    pub smtp: bool
>>>>>>> 41004352
}<|MERGE_RESOLUTION|>--- conflicted
+++ resolved
@@ -12,11 +12,6 @@
 use serde::Serialize;
 use thiserror::Error;
 
-<<<<<<< HEAD
-use crate::{database::entity::settings, util::GIT_VERSION};
-
-=======
->>>>>>> 41004352
 pub use self::{application::*, auth::*, file::*, user::*};
 
 #[derive(Debug, Display)]
@@ -167,9 +162,9 @@
     pub app_name: String,
     pub app_description: String,
     pub color: String,
-<<<<<<< HEAD
     pub invite_only: bool,
     pub git_version: String,
+    pub smtp: bool
 }
 
 impl AppInfo {
@@ -182,7 +177,4 @@
             git_version: GIT_VERSION.to_string(),
         }
     }
-=======
-    pub smtp: bool
->>>>>>> 41004352
 }